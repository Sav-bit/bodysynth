from functools import partial
import torch

from brainsynth.config.synthesizer import SynthesizerConfig
from brainsynth.transforms import *
from brainsynth import resources_dir
from brainsynth.constants import IMAGE


class SynthBuilder:
    def __init__(self, config) -> None:
        self.config = config
        self.device = config.device

    def initialize_spatial_transform(self):
        """Optional."""
        pass

    def build_spatial_transform(self):
        raise NotImplementedError

    def build_intensity_transform(self):
        raise NotImplementedError

    def build_resolution_transform(self):
        raise NotImplementedError

    def build_state(self):
        raise NotImplementedError

    def build_output(self):
        raise NotImplementedError

    def build(self):
        """Build a full synthesizer pipeline by collecting multiple Pipeline
        instances.

        Parameters
        ----------
        config : SynthesizerConfig


        Returns
        -------
        state :
            A dictionary of Pipelines/transformations that updates the state of
        the synthesizer each time it is called.
        output :
            A dictionary of Pipelines/transformations that generates the
            outputs, e.g., a synthesized image and processed T1, T2, surfaces,
            etc.
        """

        self.initialize_spatial_transform()
        state = self.build_state()

        # The following relies (may rely) on the state
        self.build_spatial_transform()
        self.build_intensity_transform()
        self.build_resolution_transform()

        output = self.build_output()

        return state, output


class PredictionBuilder(SynthBuilder):
    """Process an image called `image` and"""

    def build_state(self):
        return dict(
            in_size=Pipeline(
                SelectImage("image"),
                SpatialSize(),
            ),
            surface_bbox=Pipeline(
                SelectInitialVertices(),
                SurfaceBoundingBox(),
                unpack_inputs=False,
            ),
            out_center=Pipeline(
                ServeValue(self.config.out_center_str),
                PipelineModule(
                    CenterFromString,
                    SelectState("in_size"),
                    SelectState("surface_bbox"),
                    align_corners=self.config.align_corners,
                ),
            ),
            crop_params=Pipeline(
                SelectState("in_size"),
                PipelineModule(
                    SpatialCropParameters,
                    self.config.out_size,
                    SelectState("out_center"),
                ),
            ),
        )

    def build_spatial_transform(self):
        self.image_crop = SubPipeline(
            PipelineModule(
                SpatialCrop,
                SelectState("in_size"),
                SelectState("crop_params", "slices"),
            ),
            PipelineModule(
                PadTransform,
                SelectState("crop_params", "pad"),
            ),
        )

        self.surface_translation = SubPipeline(
            PipelineModule(
                TranslationTransform,
                SelectState("crop_params", "offset"),
                invert=True,
                device=self.device,
            ),
            CheckCoordsInside(self.config.out_size, device=self.device),
        )

        self.affine_adjuster = SubPipeline(
            PipelineModule(
                AdjustAffineToSpatialCrop,
                SelectState("crop_params", "offset"),
                device=self.device,
            ),
        )

    def build_intensity_transform(self):
        self.intensity_normalization = IntensityNormalization()

    def build_output(self):
        return dict(
            image=Pipeline(
                SelectImage("image"),
                self.image_crop,
                self.intensity_normalization,
            ),
            surface=Pipeline(
                SelectSurface(),
                self.surface_translation,
                skip_on_InputSelectorError=True,
            ),
            initial_vertices=Pipeline(
                SelectInitialVertices(),
                self.surface_translation,
                skip_on_InputSelectorError=True,
            ),
            affine=Pipeline(SelectAffine("image"), self.affine_adjuster),
        )


class DefaultSynth(SynthBuilder):
    def __init__(self, config: SynthesizerConfig) -> None:
        """This pipeline includes

        - linear deformation
        - nonlinear deformation
        - synthesis of an image as the input image for training

        """
        super().__init__(config)

    def initialize_spatial_transform(self):
        self.nonlinear_transform = RandNonlinearTransform(
            self.config.out_size,
            scale_min=0.03,  # 0.10,
            scale_max=0.06,  # 0.15,
            std_max=4.0,
            exponentiate_field=True,
            grid=self.config.grid,
            prob=1.0,
            device=self.device,
        )
        self.linear_transform = RandLinearTransform(
            max_rotation=15.0,
            max_scale=0.2,
            max_shear=0.2,
            prob=1.0,
            device=self.device,
        )

        self.inv_nonlinear_transform = partial(
            self.nonlinear_transform, direction="backward"
        )
        self.inv_linear_transform = partial(self.linear_transform, inverse=True)

    def build_state(self):
        return dict(
            # spacing of photos (slices)
            photo_spacing=Uniform(*self.config.photo_spacing_range, device=self.device),
            # available images
            available_images=Pipeline(
                SelectImage(),
                ExtractDictKeys(),
                unpack_inputs=False,
            ),
            # the size of the input image(s)
            # (this should be an image that is always available)
            in_size=Pipeline(
                PipelineModule(
                    SelectImage,
                    # doesn't matter which is selected - all should be the same size!
                    SelectState("available_images", 0),
                ),
                SpatialSize(),
            ),
            # SurfaceBoundingBox needs some work
            surface_bbox=Pipeline(
                SelectInitialVertices(),
                SurfaceBoundingBox(),
                unpack_inputs=False,
            ),
            extracerebral_mask=Pipeline(
                SelectImage("generation_labels_dist"),
                PipelineModule(
                    MaskFromLabelImage,
                    labels=[0] + list(IMAGE.generation_labels.kmeans),
                    device=self.device,
                ),
                skip_on_InputSelectorError=True,
            ),
            # where to center the (output) FOV in the input image space
            out_center=Pipeline(
                ServeValue(self.config.out_center_str),
                PipelineModule(
                    CenterFromString,
                    SelectState("in_size"),
                    SelectState("surface_bbox"),
                    align_corners=self.config.align_corners,
                ),
                # RandTranslationTransform(
                #     x_range=[-10, 10],
                #     y_range=[-10, 10],
                #     z_range=[-10, 10],
                #     prob=0.5,
                #     device=self.device,
                # ),
            ),
            # the deformed grid
            resampling_grid=Pipeline(
                ServeValue(self.config.centered_grid),
                self.nonlinear_transform,
                self.linear_transform,
                PipelineModule(
                    TranslationTransform,
                    SelectState("out_center"),
                    device=self.device,
                ),
            ),
        )

    def build_spatial_transform(self):
        self.image_deformation = SubPipeline(
            PipelineModule(
                GridSample,
                SelectState("resampling_grid"),
                SelectState("in_size"),
            ),
        )

        self.surface_deformation = SubPipeline(
            PipelineModule(
                TranslationTransform,
                SelectState("out_center"),
                invert=True,
                device=self.device,
            ),
            self.inv_linear_transform,
            TranslationTransform(self.config.center, device=self.device),
            self.inv_nonlinear_transform,
            CheckCoordsInside(self.config.out_size, device=self.device),
        )

    def build_intensity_transform(self):
        self.skullstrip = PipelineModule(
            SwitchTransform,
            IdentityTransform(),
            # skull strip
            PipelineModule(
                RandMaskRemove,
                SelectState("extracerebral_mask"),
            ),
            # salt and pepper noise (e.g., like MP2RAGE)
            PipelineModule(
                RandSaltAndPepperNoise,
                SelectState("extracerebral_mask"),
                scale=255.0,
                device=self.device,
            ),
            prob=(0.8, 0.1, 0.1),
        )
        self.intensity_normalization = IntensityNormalization()

    def build_resolution_transform(self):
        self.resolution_augmentation = PipelineModule(
            RandResolution,
            self.config.out_size,
            self.config.in_res,
            res_sampler="RandClinicalSlice",
            # res_sampler_kwargs = dict(slice_idx=2),
            photo_mode=self.config.photo_mode,
            photo_res_sampler_kwargs=dict(
                spacing=SelectState("photo_spacing"),
                slice_thickness=self.config.photo_thickness,
            ),
            prob=1.0,
            device=self.device,
        )

    def build_image(self):
        return Pipeline(
            # Synthesize image
            SelectImage("generation_labels_dist"),
            SynthesizeIntensityImage(
                mu_low=25.0,
                mu_high=200.0,
                sigma_global_scale=4.0,
                sigma_local_scale=2.5,
                pv_sigma_range=[0.5, 1.2],
                pv_tail_length=3.0,
                pv_from_distances=False,
                min_cortical_contrast=10.0,
                photo_mode=self.config.photo_mode,
                device=self.device,
            ),
            RandGammaTransform(prob=0.33),
            self.skullstrip,
            self.image_deformation,  # Transform to output FOV
            RandBiasfield(
                self.config.out_size,
                scale_min=0.01,
                scale_max=0.03,
                std_min=0.0,
                std_max=0.3,
                photo_mode=self.config.photo_mode,
                prob=0.75,
                device=self.device,
            ),
            # Small, local intensity variations
            # RandBiasfield(
            #     self.config.out_size,
            #     scale_min=0.10,
            #     scale_max=0.20,
            #     std_min=0.0,
            #     std_max=0.15,
            #     photo_mode=self.config.photo_mode,
            #     prob=0.5,
            #     device=self.device,
            # ),
            # self.resolution_augmentation,
            self.intensity_normalization,
        )

    def build_surfaces(self):
        return dict(
            surface=Pipeline(
                SelectSurface(),
                self.surface_deformation,
                skip_on_InputSelectorError=True,
            ),
            initial_vertices=Pipeline(
                SelectInitialVertices(),
                self.surface_deformation,
                # Noise on initial vertices
                RandLinearTransform(
                    max_rotation=5.0,
                    max_scale=0.05,
                    max_shear=0.05,
                    relative_to_input=True,
                    prob=0.5,
                    device=self.device,
                ),
                RandTranslationTransform(
                    x_range=[-3, 3],
                    y_range=[-3, 3],
                    z_range=[-3, 3],
                    prob=0.5,
                    device=self.device,
                ),
                skip_on_InputSelectorError=True,
            ),
        )

    def build_images(self):
        return dict(
            t1w=Pipeline(
                SelectImage("t1w"),
                self.skullstrip,
                self.image_deformation,
                self.intensity_normalization,
                # This pipeline is allowed to fail if the input is not found
                skip_on_InputSelectorError=True,
            ),
            t1w_mask=Pipeline(
                SelectImage("t1w_mask"),
                self.skullstrip,
                self.image_deformation,
                skip_on_InputSelectorError=True,
            ),
            # t2w=Pipeline(
            #     SelectImage("t2w"),
            #     self.image_deformation,
            #     self.intensity_normalization,
            #     skip_on_InputSelectorError=True,
            # ),
            # t2w_mask=Pipeline(
            #     SelectImage("t2w_mask"),
            #     self.image_deformation,
            #     skip_on_InputSelectorError=True,
            # ),
            # brainseg=Pipeline(
            #     SelectImage("brainseg"),
            #     self.image_deformation,
            #     OneHotEncoding(self.config.segmentation_num_labels),
            #     skip_on_InputSelectorError=True,
            # ),
            brain_dist_map=Pipeline(
                SelectImage("brain_dist_map"),
                self.image_deformation,
                skip_on_InputSelectorError=True,
            ),
        )

    def build_output(self):
        return dict(
            image_hires=self.build_image(),
            image=Pipeline(
                SelectOutput("image_hires"),
                self.resolution_augmentation,
            ),
            **self.build_images(),
            **self.build_surfaces(),
        )


class OnlySynth(DefaultSynth):
    def __init__(self, config: SynthesizerConfig) -> None:
        """This pipeline includes

            - synthesis of an image as the input image for training
            - resolution augmentation from DefaultSynth

        and thus *no* spatial augmentation (only extracting a particular FOV).
        """
        super().__init__(config)

    def initialize_spatial_transform(self):
        """No spatial transformation."""
        self.linear_transform = IdentityTransform()
        self.nonlinear_transform = IdentityTransform()
        self.inv_linear_transform = IdentityTransform()
        self.inv_nonlinear_transform = IdentityTransform()


class OnlySynthIso(OnlySynth):
    def build_resolution_transform(self):
        self.resolution_augmentation = IdentityTransform()


class OnlySelect(OnlySynth):
    def __init__(self, config: SynthesizerConfig) -> None:
        """This pipeline includes

            - selection of an image as the input image for training
            - resolution augmentation from DefaultSynth

        and thus *no* spatial augmentation (only extracting a particular FOV).
        """
        super().__init__(config)

    def build_state(self):
        state = super().build_state()

        state["selectable_images"] = Pipeline(
            SelectState("available_images"),
            Intersection(self.config.selectable_images),
            unpack_inputs=False,
        )
        return state

    def build_image(self):
        """No intensity augmentation."""

        return Pipeline(
            # Select one of the available (valid) images
            PipelineModule(
                SelectImage,
                PipelineModule(
                    RandomChoice,
                    # equal probability of selecting each image
                    SelectState("selectable_images"),
                ),
            ),
            self.skullstrip,
            self.image_deformation,  # Transform to output FOV
            # self.resolution_augmentation,
            self.intensity_normalization,
        )

    def build_images(self):
        # return {}
        return dict(
            brain_dist_map=Pipeline(
                SelectImage("brain_dist_map"),
                self.image_deformation,
                skip_on_InputSelectorError=True,
            ),
            t1w=Pipeline(
                SelectImage("t1w"),
                self.skullstrip,
                self.image_deformation,
                self.intensity_normalization,
                skip_on_InputSelectorError=True,
            ),
        )

    def build_output(self):
        return dict(
            image_hires=self.build_image(),
            image=Pipeline(
                SelectOutput("image_hires"),
                self.resolution_augmentation,
            ),
            **self.build_images(),
            **self.build_surfaces(),
        )


class OnlySelectNoSkullStrip(OnlySelect):
    def __init__(self, config: SynthesizerConfig) -> None:
        """This pipeline includes

            - selection of an image as the input image for training
            - resolution augmentation from DefaultSynth

        and thus *no* spatial augmentation (only extracting a particular FOV).
        """
        super().__init__(config)

    def build_intensity_transform(self):
        # remove skull-stripping
        self.skullstrip = IdentityTransform()
        self.intensity_normalization = IntensityNormalization()


class OnlySelectNoSkullStripIso(OnlySelectNoSkullStrip):
    def build_resolution_transform(self):
        self.resolution_augmentation = IdentityTransform()


class OnlySelectIso(OnlySelect):
    def build_resolution_transform(self):
        self.resolution_augmentation = IdentityTransform()


class OnlySynthIsoT1w(OnlySynthIso):
    def build_intensity_transform(self):
        self.intensity_normalization = IntensityNormalization()

    def build_image(self):
        prefix = "T1w_HCP20_multivariate_normal"
        return Pipeline(
            SelectImage("generation_labels"),
            SynthesizeFromMultivariateNormal(
                mean_loc=torch.load(
                    resources_dir / "contrast_distributions" / f"{prefix}_mean_loc.pt"
                ),
                mean_scale_tril=torch.load(
                    resources_dir
                    / "contrast_distributions"
                    / f"{prefix}_mean_scale_tril.pt"
                ),
                sigma_loc=torch.load(
                    resources_dir / "contrast_distributions" / f"{prefix}_sigma_loc.pt"
                ),
                sigma_scale_tril=torch.load(
                    resources_dir
                    / "contrast_distributions"
                    / f"{prefix}_sigma_scale_tril.pt"
                ),
                device=self.device,
            ),
            PipelineModule(RandBlendImages, SelectImage("t1w"), prob=0.5),
            self.image_deformation,  # Transform to output FOV
            # RandBiasfield(
            #     self.config.out_size,
            #     scale_min=0.01,
            #     scale_max=0.03,
            #     std_min=0.0,
            #     std_max=0.3,
            #     photo_mode=self.config.photo_mode,
            #     prob=0.75,
            #     device=self.device,
            # ),
            self.resolution_augmentation(),
            self.intensity_normalization,
        )


class CropSynth(SynthBuilder):
    """Process an image called `image` and"""

    def build_state(self):
        return dict(
            available_images=Pipeline(
                SelectImage(),
                ExtractDictKeys(),
                unpack_inputs=False,
            ),
            in_size=Pipeline(
                PipelineModule(
                    SelectImage,
                    # doesn't matter which is selected - all should be the same size!
                    SelectState("available_images", 0),
                ),
                SpatialSize(),
            ),
            extracerebral_mask=Pipeline(
                SelectImage("generation_labels_dist"),
                PipelineModule(
                    MaskFromLabelImage,
                    labels=[0] + list(IMAGE.generation_labels.kmeans),
                    device=self.device,
                ),
                skip_on_InputSelectorError=True,
            ),
            out_center=Pipeline(
                ServeValue(self.config.out_center_str),
                PipelineModule(
                    CenterFromString,
                    SelectState("in_size"),
                    align_corners=self.config.align_corners,
                ),
            ),
            crop_params=Pipeline(
                SelectState("in_size"),
                PipelineModule(
                    SpatialCropParameters,
                    self.config.out_size,
                    SelectState("out_center"),
                ),
            ),
        )

    def build_intensity_transform(self):
        self.skullstrip = PipelineModule(
            SwitchTransform,
            IdentityTransform(),
            # skull strip
            PipelineModule(
                RandMaskRemove,
                SelectState("extracerebral_mask"),
            ),
            # salt and pepper noise (e.g., like MP2RAGE)
            PipelineModule(
                RandSaltAndPepperNoise,
                SelectState("extracerebral_mask"),
                scale=255.0,
                device=self.device,
            ),
            prob=(0.8, 0.1, 0.1),
        )
        self.intensity_normalization = IntensityNormalization()

    def build_resolution_transform(self):
        self.resolution_augmentation = IdentityTransform()
        # PipelineModule(
        #     RandResolution,
        #     self.config.out_size,
        #     self.config.in_res,
        #     res_sampler = "RandClinicalSlice",
        #     # res_sampler_kwargs = dict(slice_idx=2),
        #     photo_mode=self.config.photo_mode,
        #     photo_res_sampler_kwargs = dict(
        #         spacing=SelectState("photo_spacing"),
        #         slice_thickness=self.config.photo_thickness,
        #     ),
        #     prob=1.0,
        #     device=self.device,
        # )

    def build_spatial_transform(self):
        self.image_crop = SubPipeline(
            PipelineModule(
                SpatialCrop,
                SelectState("in_size"),
                SelectState("crop_params", "slices"),
            ),
            PipelineModule(
                PadTransform,
                SelectState("crop_params", "pad"),
            ),
        )

        self.surface_translation = SubPipeline(
            PipelineModule(
                TranslationTransform,
                SelectState("crop_params", "offset"),
                invert=True,
                device=self.device,
            ),
            CheckCoordsInside(self.config.out_size, device=self.device),
        )

        self.affine_adjuster = SubPipeline(
            PipelineModule(
                AdjustAffineToSpatialCrop,
                SelectState("crop_params", "offset"),
                device=self.device,
            ),
        )

    def build_image(self):
        return Pipeline(
            # Synthesize image
            SelectImage("generation_labels_dist"),
            SynthesizeIntensityImage(
                mu_low=25.0,
                mu_high=200.0,
                sigma_global_scale=4.0,
                sigma_local_scale=2.5,
                pv_sigma_range=[0.5, 1.2],
                pv_tail_length=3.0,
                pv_from_distances=False,
                min_cortical_contrast=10.0,
                photo_mode=self.config.photo_mode,
                device=self.device,
            ),
            RandGammaTransform(prob=0.33),
            self.skullstrip,
            self.image_crop,  # Transform to output FOV
            RandBiasfield(
                self.config.out_size,
                scale_min=0.01,
                scale_max=0.03,
                std_min=0.0,
                std_max=0.3,
                photo_mode=self.config.photo_mode,
                prob=0.75,
                device=self.device,
            ),
            # Small, local intensity variations
            # RandBiasfield(
            #     self.config.out_size,
            #     scale_min=0.10,
            #     scale_max=0.20,
            #     std_min=0.0,
            #     std_max=0.15,
            #     photo_mode=self.config.photo_mode,
            #     prob=0.5,
            #     device=self.device,
            # ),
            # self.resolution_augmentation,
            self.intensity_normalization,
        )

    def build_images(self):
        return dict(
            t1w=Pipeline(
                SelectImage("t1w"),
                self.skullstrip,
                self.image_crop,
                self.intensity_normalization,
                skip_on_InputSelectorError=True,
            ),
        )

    def build_output(self):
        return dict(
            image=self.build_image(),
            **self.build_images(),
            affine=Pipeline(
                SelectAffine("generation_labels_dist"), self.affine_adjuster
            ),
        )


class CropSelect(CropSynth):
    def build_state(self):
        state = super().build_state()

        state["selectable_images"] = Pipeline(
            SelectState("available_images"),
            Intersection(self.config.selectable_images),
            unpack_inputs=False,
        )
        return state

    def build_image(self):
        return Pipeline(
            # Select one of the available (valid) images
            PipelineModule(
                SelectImage,
                PipelineModule(
                    RandomChoice,
                    # equal probability of selecting each image
                    SelectState("selectable_images"),
                ),
            ),
            RandGammaTransform(prob=0.33),
            self.skullstrip,
            self.image_crop,  # Transform to output FOV
            RandBiasfield(
                self.config.out_size,
                scale_min=0.01,
                scale_max=0.03,
                std_min=0.0,
                std_max=0.3,
                photo_mode=self.config.photo_mode,
                prob=0.75,
                device=self.device,
            ),
            # Small, local intensity variations
            # RandBiasfield(
            #     self.config.out_size,
            #     scale_min=0.10,
            #     scale_max=0.20,
            #     std_min=0.0,
            #     std_max=0.15,
            #     photo_mode=self.config.photo_mode,
            #     prob=0.5,
            #     device=self.device,
            # ),
            # self.resolution_augmentation,
            self.intensity_normalization,
        )


class SynthOrSelectImage(DefaultSynth):
    def __init__(self, config: SynthesizerConfig) -> None:
        """This pipeline includes

        - linear deformation
        - nonlinear deformation
        - A choice between a real input image or the generation of a
          synthetic image as the input image for training

        """
        super().__init__(config)

    def build_state(self):
        state = super().build_state()

        state["selectable_images"] = Pipeline(
            SelectState("available_images"),
            Intersection(self.config.selectable_images),
            unpack_inputs=False,
        )

    def build_image(self):
        return Pipeline(
            # Synthesize or select an image
            RandomChoice(
                [
                    # Synthesize image
                    Pipeline(
                        SelectImage("generation_labels_dist"),
                        SynthesizeIntensityImage(
                            mu_low=25.0,
                            mu_high=200.0,
                            sigma_global_scale=0.0,
                            sigma_local_scale=10.0,
                            pv_sigma_range=[0.1, 1.5],
                            min_cortical_contrast=20.0,
                            photo_mode=self.config.photo_mode,
                            device=self.device,
                        ),
                        # RandGaussianNoise(),
                        RandGammaTransform(prob=0.25),
                    ),
                    # Select one of the available (valid) images
                    Pipeline(
                        PipelineModule(
                            SelectImage,
                            PipelineModule(
                                RandomChoice,
                                # equal probability of selecting each image
                                SelectState("selectable_images"),
                            ),
                        ),
                    ),
                ],
                prob=(0.9, 0.1),
            ),
            self.image_deformation,  # Transform to output FOV
            # RandBiasfield(
            #     self.config.out_size,
            #     scale_min=0.02,
            #     scale_max=0.04,
            #     std_min=0.1,
            #     std_max=0.6,
            #     photo_mode=self.config.photo_mode,
            #     prob=0.9,
            #     device=self.device,
            # ),
            self.resolution_augmentation,
            self.intensity_normalization,
        )


class XSubSynth(DefaultSynth):
    def __init__(self, config: SynthesizerConfig) -> None:
        super().__init__(config)

    def initialize_spatial_transform(self):
        self.warp_surface = SubPipeline(
            PipelineModule(
                XSubWarpSurface_v2,  # or XSubWarpSurface_v1
                # SelectState("self_mni_backward_cropped"),
                SelectImage("mni152_nonlin_backward"),
                SelectImage("other:mni152_nonlin_forward"),
            ),
        )

    def build_spatial_transform(self):
        self.image_deformation = SubPipeline(
            PipelineModule(
                XSubWarpImage,
                SelectImage("mni152_nonlin_forward"),
                SelectState("other_mni_backward_cropped"),
                SelectState("self_size"),  # size of the input we sample *from*
            ),
            # We used a cropped image in `other` space so pad to achieve
            # desired output size
            PipelineModule(
                PadTransform,
                SelectState("crop_params", "pad"),
            ),
        )

        self.surface_deformation = SubPipeline(
            # compensate for offset caused by cropping in self space
            # PipelineModule(
            #     TranslationTransform,
            #     SelectState("padded_surface_bbox", 0),  # lower left
            #     invert=True,
            #     device=device,
            # ),
            # PipelineModule(
            #     XSubWarpSurface_v1,
            #     SelectState("self_mni_backward_cropped"),
            #     SelectImage("other:mni152_nonlin_forward"),
            # ),
            self.warp_surface,
            # compensate for offset caused by cropping in other space (because
            # we cropped to out_size)
            PipelineModule(
                TranslationTransform,
                SelectState("crop_params", "offset"),
                invert=True,
                device=self.device,
            ),
            CheckCoordsInside(self.config.out_size, device=self.device),
        )

    def build_state(self):
        return dict(
            # spacing of photos (slices)
            photo_spacing=Uniform(*self.config.photo_spacing_range, device=self.device),
            # available images
            available_images=Pipeline(
                SelectImage(),
                ExtractDictKeys(),
                unpack_inputs=False,
            ),
            selectable_images=Pipeline(
                SelectState("available_images"),
                Intersection(self.config.selectable_images),
                unpack_inputs=False,
            ),
            # the size of the input image(s)
            # (this should be an image that is always available)
            self_size=Pipeline(
                PipelineModule(
                    SelectImage,
                    SelectState("available_images", 0),
                ),
                SpatialSize(),
            ),
            # the spatial dimensions of the image to warp *to*
            other_size=Pipeline(
                SelectImage("other:mni152_nonlin_backward"),
                SpatialSize(),
            ),
            surface_bbox=Pipeline(
                SelectInitialVertices(),
                SurfaceBoundingBox(),
                unpack_inputs=False,
            ),
            # padded_surface_bbox=Pipeline(
            #     SelectInitialVertices(),
            #     # pad so hopefully the pial surface is inside...
            #     SurfaceBoundingBox(floor_and_ceil=True, pad=20.0, reduce=True),
            #     PipelineModule(
            #         RestrictBoundingBox,
            #         SelectState("self_size"),
            #         device=device,
            #     ),
            #     unpack_inputs=False,
            # ),
            # where to center the (output) FOV in the input image space
            self_out_center=Pipeline(
                ServeValue(self.config.out_center_str),
                PipelineModule(
                    CenterFromString,
                    SelectState("self_size"),
                    SelectState("surface_bbox"),
                    align_corners=self.config.align_corners,
                ),
                # RandTranslationTransform(
                #     x_range=[-10, 10],
                #     y_range=[-10, 10],
                #     z_range=[-10, 10],
                #     prob=0.5,
                #     device=self.device,
                # ),
            ),
            # transform center to `other`
            other_out_center=Pipeline(
                SelectState("self_out_center"),
                ApplyFunction(torch.atleast_2d),
                self.warp_surface,
                ApplyFunction(torch.squeeze),
            ),
            # other_out_center=Pipeline(
            #     ServeValue(config.out_center_str),
            #     PipelineModule(
            #         CenterFromString,
            #         SelectState("other_size"),
            #         align_corners=config.align_corners,
            #     ),
            # ),
            # cropping parameters in `other` space
            crop_params=Pipeline(
                SelectState("other_size"),
                PipelineModule(
                    SpatialCropParameters,
                    self.config.out_size,
                    SelectState("other_out_center"),
                ),
            ),
            # we don't need the entire space of `self` in order to transform
            # the surface so crop to a bounding box around the surface(s)
            # self_mni_backward_cropped=Pipeline(
            #     SelectImage("mni152_nonlin_backward"),
            #     PipelineModule(
            #         SpatialCrop,
            #         size=SelectState("self_size"),
            #         start=SelectState("padded_surface_bbox", 0),  # recursive selection
            #         stop=SelectState("padded_surface_bbox", 1),
            #     ),
            # ),
            # depending on the desired output FOV, we don't need to fill the
            # entire space of `other` so crop it
            other_mni_backward_cropped=Pipeline(
                SelectImage("other:mni152_nonlin_backward"),
                PipelineModule(
                    SpatialCrop,
                    size=SelectState("other_size"),
                    slices=SelectState("crop_params", "slices"),
                ),
            ),
        )

    def build_image(self):
        """No intensity augmentation."""

        return Pipeline(
            # Select one of the available (valid) images
            PipelineModule(
                SelectImage,
                PipelineModule(
                    RandomChoice,
                    # equal probability of selecting each image
                    SelectState("selectable_images"),
                ),
            ),
            self.image_deformation,  # Transform to output FOV
            # RandBiasfield(
            #     self.config.out_size,
            #     scale_min=0.02,
            #     scale_max=0.04,
            #     std_min=0.1,
            #     std_max=0.6,
            #     photo_mode=self.config.photo_mode,
            #     prob=0.9,
            #     device=self.device,
            # ),
            self.resolution_augmentation(),
            self.intensity_normalization,
        )

    def build_output(self):
        return dict(
            t1w=Pipeline(
                SelectImage("t1w"),
                self.image_deformation,
                self.intensity_normalization,
                # This pipeline is allowed to fail if the input is not found
                skip_on_InputSelectorError=True,
            ),
            t1w_mask=Pipeline(
                SelectImage("t1w_mask"),
                self.image_deformation,
                skip_on_InputSelectorError=True,
            ),
            t2w=Pipeline(
                SelectImage("t2w"),
                self.image_deformation,
                self.intensity_normalization,
                skip_on_InputSelectorError=True,
            ),
            t2w_mask=Pipeline(
                SelectImage("t2w_mask"),
                self.image_deformation,
                skip_on_InputSelectorError=True,
            ),
            brainseg=Pipeline(
                SelectImage("brainseg"),
                self.image_deformation,
                OneHotEncoding(self.config.segmentation_num_labels),
                skip_on_InputSelectorError=True,
            ),
            # Synthesize image or select an actual image
            image=self.build_image(),
            surface=Pipeline(
                SelectSurface(),
                self.surface_deformation,
                skip_on_InputSelectorError=True,
            ),
            initial_vertices=Pipeline(
                SelectInitialVertices(),
                self.surface_deformation,
                # Noise on initial vertices
                RandLinearTransform(
                    max_rotation=5.0,
                    max_scale=0.05,
                    max_shear=0.05,
                    relative_to_input=True,
                    prob=0.5,
                    device=self.device,
                ),
                RandTranslationTransform(
                    x_range=[-3, 3],
                    y_range=[-3, 3],
                    z_range=[-3, 3],
                    prob=0.5,
                    device=self.device,
                ),
                skip_on_InputSelectorError=True,
            ),
        )


class XSubSynthIso(XSubSynth):
    def resolution_augmentation(self):
        return IdentityTransform()

<<<<<<< HEAD
=======

>>>>>>> 47716133
class SaverioSynth(SynthBuilder):
    def __init__(self, config: SynthesizerConfig) -> None:
        super().__init__(config)

    def initialize_spatial_transform(self):
        self.nonlinear_transform = RandNonlinearTransform(
            self.config.out_size,
            scale_min=0.03,  # 0.10,
            scale_max=0.06,  # 0.15,
            std_max=4.0,
            exponentiate_field=True,
            grid=self.config.grid,
            prob=1.0,
            device=self.device,
        )
        self.linear_transform = RandLinearTransform(
            max_rotation=15.0,
            max_scale=0.2,
            max_shear=0.2,
            prob=1.0,
            device=self.device,
        )

    def build_state(self):
        return dict(
            # available images
            available_images=Pipeline(
                SelectImage(),
                ExtractDictKeys(),
                unpack_inputs=False,
            ),
            # the size of the input image(s)
            # (this should be an image that is always available)
            in_size=Pipeline(
                PipelineModule(
                    SelectImage,
                    # doesn't matter which is selected - all should be the same size!
                    SelectState("available_images", 0),
                ),
                SpatialSize(),
            ),
            # where to center the (output) FOV in the input image space
            out_center=Pipeline(
                ServeValue(self.config.out_center_str),
                PipelineModule(
                    CenterFromString,
                    SelectState("in_size"),
                    align_corners=self.config.align_corners,
                ),
                # RandTranslationTransform(
                #     x_range=[-10, 10],
                #     y_range=[-10, 10],
                #     z_range=[-10, 10],
                #     prob=0.5,
                #     device=self.device,
                # ),
            ),
            # the deformed grid
            resampling_grid=Pipeline(
                ServeValue(self.config.centered_grid),
                self.nonlinear_transform,
                self.linear_transform,
                PipelineModule(
                    TranslationTransform,
                    SelectState("out_center"),
                    device=self.device,
                ),
            ),
        )

    def build_spatial_transform(self):
        self.image_deformation = SubPipeline(
            PipelineModule(
                GridSample,
                SelectState("resampling_grid"),
                SelectState("in_size"),
            ),
        )

    def build_intensity_transform(self):
        self.intensity_normalization = IntensityNormalization()

    def build_resolution_transform(self):
        # self.resolution_augmentation = PipelineModule(
        #     RandResolution,
        #     self.config.out_size,
        #     self.config.in_res,
        #     prob=0.75,
        #     device=self.device,
        # )
        self.resolution_augmentation = IdentityTransform()

    def build_image(self):
        return Pipeline(
            # Synthesize image
            SelectImage("segmentation"),
            SynthesizeIntensityImage(
                mu_low=25.0,
                mu_high=200.0,
                sigma_global_scale=4.0,
                sigma_local_scale=2.5,
                pv_sigma_range=[0.5, 1.2],
                pv_tail_length=3.0,
                pv_from_distances=False,
                min_cortical_contrast=10.0,
                photo_mode=self.config.photo_mode,
                device=self.device,
            ),
            RandGammaTransform(prob=0.33),
            self.image_deformation,  # Transform to output FOV
            RandBiasfield(
                self.config.out_size,
                scale_min=0.01,
                scale_max=0.03,
                std_min=0.0,
                std_max=0.3,
                photo_mode=self.config.photo_mode,
                prob=0.75,
                device=self.device,
            ),
            # Small, local intensity variations
            # RandBiasfield(
            #     self.config.out_size,
            #     scale_min=0.10,
            #     scale_max=0.20,
            #     std_min=0.0,
            #     std_max=0.15,
            #     photo_mode=self.config.photo_mode,
            #     prob=0.5,
            #     device=self.device,
            # ),
            self.resolution_augmentation,
            self.intensity_normalization,
        )

    def build_images(self):
        return dict(
            t1w=Pipeline(
                SelectImage("t1w"),
                self.image_deformation,
                self.intensity_normalization,
                # This pipeline is allowed to fail if the input is not found
                skip_on_InputSelectorError=True,
            ),
            seg=Pipeline(
                SelectImage("segmentation"),
                self.image_deformation,
                OneHotEncoding(self.config.segmentation_num_labels),
                skip_on_InputSelectorError=True,
            ),
        )

    def build_output(self):
        return dict(
<<<<<<< HEAD
            image = self.build_image(),
=======
            image=self.build_image(),
>>>>>>> 47716133
            **self.build_images(),
        )<|MERGE_RESOLUTION|>--- conflicted
+++ resolved
@@ -1159,10 +1159,7 @@
     def resolution_augmentation(self):
         return IdentityTransform()
 
-<<<<<<< HEAD
-=======
-
->>>>>>> 47716133
+
 class SaverioSynth(SynthBuilder):
     def __init__(self, config: SynthesizerConfig) -> None:
         super().__init__(config)
@@ -1317,10 +1314,6 @@
 
     def build_output(self):
         return dict(
-<<<<<<< HEAD
             image = self.build_image(),
-=======
-            image=self.build_image(),
->>>>>>> 47716133
             **self.build_images(),
         )